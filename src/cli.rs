//! CLI arg parser configuration, command detection and input treatment.

use std::{
    path::{Path, PathBuf},
    vec::Vec,
};

<<<<<<< HEAD
use fs_err as fs;

use strsim::normalized_damerau_levenshtein;
=======
use clap::{Parser, ValueHint};
>>>>>>> 01b6dc89

pub use crate::utils::QuestionPolicy;
use crate::Error;

#[derive(Parser, Debug)]
#[clap(version, about)]
pub struct Opts {
    /// Skip overwrite questions positively.
    #[clap(short, long, conflicts_with = "no")]
    pub yes: bool,

    /// Skip overwrite questions negatively.
    #[clap(short, long)]
    pub no: bool,

    #[clap(subcommand)]
    pub cmd: Subcommand,
}

#[derive(Parser, PartialEq, Eq, Debug)]
pub enum Subcommand {
    /// Compress files.    Alias: c
    #[clap(alias = "c")]
    Compress {
        /// Files to be compressed
        #[clap(required = true, min_values = 1)]
        files: Vec<PathBuf>,

        /// The resulting file. Its extensions specify how the files will be compressed and they need to be supported
        #[clap(required = true, value_hint = ValueHint::FilePath)]
        output: PathBuf,
    },
    /// Compress files.    Alias: d
    #[clap(alias = "d")]
    Decompress {
        /// Files to be decompressed
        #[clap(required = true, min_values = 1)]
        files: Vec<PathBuf>,

        /// Decompress files in a directory other than the current
        #[clap(short, long, value_hint = ValueHint::DirPath)]
        output: Option<PathBuf>,
    },
}

impl Opts {
    /// A helper method that calls `clap::Parser::parse` and then translates relative paths to absolute.
    /// Also determines if the user wants to skip questions or not
    pub fn parse_args() -> crate::Result<(Self, QuestionPolicy)> {
        let mut opts: Self = Self::parse();

        let (Subcommand::Compress { files, .. } | Subcommand::Decompress { files, .. }) = &mut opts.cmd;
        *files = canonicalize_files(files)?;

        let skip_questions_positively = if opts.yes {
            QuestionPolicy::AlwaysYes
        } else if opts.no {
            QuestionPolicy::AlwaysNo
        } else {
            QuestionPolicy::Ask
        };

        Ok((opts, skip_questions_positively))
    }
}

fn canonicalize(path: impl AsRef<Path>) -> crate::Result<PathBuf> {
    match fs::canonicalize(&path.as_ref()) {
        Ok(abs_path) => Ok(abs_path),
        Err(io_err) => {
            if !path.as_ref().exists() {
                Err(Error::FileNotFound(path.as_ref().into()))
            } else {
                Err(io_err.into())
            }
        }
    }
}

fn canonicalize_files(files: &[impl AsRef<Path>]) -> crate::Result<Vec<PathBuf>> {
    files.iter().map(canonicalize).collect()
}<|MERGE_RESOLUTION|>--- conflicted
+++ resolved
@@ -5,13 +5,8 @@
     vec::Vec,
 };
 
-<<<<<<< HEAD
+use clap::{Parser, ValueHint};
 use fs_err as fs;
-
-use strsim::normalized_damerau_levenshtein;
-=======
-use clap::{Parser, ValueHint};
->>>>>>> 01b6dc89
 
 pub use crate::utils::QuestionPolicy;
 use crate::Error;
