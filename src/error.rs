--- conflicted
+++ resolved
@@ -77,6 +77,10 @@
     pub fn hint(mut self, hint: impl ToString) -> Self {
         self.hints.push(hint.to_string());
         self
+    }
+
+    pub fn into_owned(&mut self) -> Self {
+        std::mem::take(self)
     }
 }
 
@@ -178,19 +182,10 @@
     fn from(err: walkdir::Error) -> Self {
         Self::WalkdirError { reason: err.to_string() }
     }
-<<<<<<< HEAD
-}
-
-impl From<oof::OofError> for Error {
-    fn from(err: oof::OofError) -> Self {
-        Self::OofError(err)
-    }
 }
 
 impl From<FinalError> for Error {
     fn from(err: FinalError) -> Self {
         Self::Custom { reason: err }
     }
-=======
->>>>>>> 01b6dc89
 }