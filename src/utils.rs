--- conflicted
+++ resolved
@@ -47,14 +47,13 @@
     match skip_questions_positively {
         Some(true) => Ok(true),
         Some(false) => Ok(false),
-        None => Confirmation::new("Do you want to overwrite 'FILE'?", Some("FILE")).ask(Some(&to_utf(path))),
+        None => {
+            let path = to_utf(strip_cur_dir(path));
+            let path = Some(path.as_str());
+            let placeholder = Some("FILE");
+            Confirmation::new("Do you want to overwrite 'FILE'?", placeholder).ask(path)
+        }
     }
-<<<<<<< HEAD
-=======
-
-    let path = strip_cur_dir(path);
-    Confirmation::new("Do you want to overwrite 'FILE'?", Some("FILE")).ask(Some(&to_utf(path)))
->>>>>>> d533af27
 }
 
 pub fn to_utf(os_str: impl AsRef<OsStr>) -> String {
