--- conflicted
+++ resolved
@@ -7,14 +7,7 @@
     time::Duration,
 };
 
-<<<<<<< HEAD
-use ouch::{commands::run, Opts, Subcommand};
-=======
-use ouch::{
-    cli::{Opts, QuestionPolicy, Subcommand},
-    commands::run,
-};
->>>>>>> 4cfc7b97
+use ouch::{cli::QuestionPolicy, commands::run, Opts, Subcommand};
 use rand::{rngs::SmallRng, RngCore, SeedableRng};
 use tempfile::NamedTempFile;
 use utils::*;
